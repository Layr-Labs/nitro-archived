--- conflicted
+++ resolved
@@ -197,12 +197,8 @@
 		// repeatedly process the next tx, doing redeems created along the way in FIFO order
 
 		var tx *types.Transaction
-<<<<<<< HEAD
 		var options *arbitrum_types.ConditionalOptions
-		hooks := noopSequencingHooks()
-=======
 		hooks := NoopSequencingHooks()
->>>>>>> 2436da3f
 		isUserTx := false
 		if len(redeems) > 0 {
 			tx = redeems[0]
