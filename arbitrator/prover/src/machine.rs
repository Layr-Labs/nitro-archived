--- conflicted
+++ resolved
@@ -651,11 +651,7 @@
     initial_hash: Bytes32,
 }
 
-<<<<<<< HEAD
-pub type PreimageResolver = Arc<dyn Fn(u64, PreimageType, Bytes32) -> Option<CBytes>>;
-=======
-pub type PreimageResolver = Arc<dyn Fn(u64, Bytes32) -> Option<CBytes> + Send + Sync>;
->>>>>>> 8f89a85d
+pub type PreimageResolver = Arc<dyn Fn(u64, PreimageType, Bytes32) -> Option<CBytes> + Send + Sync>;
 
 /// Wraps a preimage resolver to provide an easier API
 /// and cache the last preimage retrieved.
