--- conflicted
+++ resolved
@@ -60,11 +60,7 @@
 
 	chainId := uint64(5555)
 	feedErrChan := make(chan error, 10)
-<<<<<<< HEAD
-	b := NewBroadcaster(func() *wsbroadcastserver.BroadcasterConfig { return &config }, chainId, feedErrChan)
-=======
-	b := NewBroadcaster(broadcasterSettings, chainId, feedErrChan, nil)
->>>>>>> 207827de
+	b := NewBroadcaster(func() *wsbroadcastserver.BroadcasterConfig { return &config }, chainId, feedErrChan, nil)
 	Require(t, b.Initialize())
 	Require(t, b.Start(ctx))
 	defer b.StopAndWait()
