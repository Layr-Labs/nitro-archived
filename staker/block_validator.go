--- conflicted
+++ resolved
@@ -25,11 +25,11 @@
 )
 
 var (
-	validatorPendingValidationsGauge   = metrics.NewRegisteredGauge("arb/validator/validations/pending", nil)
-	validatorValidValidationsCounter   = metrics.NewRegisteredCounter("arb/validator/validations/valid", nil)
-	validatorFailedValidationsCounter  = metrics.NewRegisteredCounter("arb/validator/validations/failed", nil)
-	validatorLastBlockInLastBatchGauge = metrics.NewRegisteredGauge("arb/validator/last_block_in_last_batch", nil)
-	validatorLastBlockValidatedGauge   = metrics.NewRegisteredGauge("arb/validator/last_block_validated", nil)
+	validatorPendingValidationsGauge  = metrics.NewRegisteredGauge("arb/validator/validations/pending", nil)
+	validatorValidValidationsCounter  = metrics.NewRegisteredCounter("arb/validator/validations/valid", nil)
+	validatorFailedValidationsCounter = metrics.NewRegisteredCounter("arb/validator/validations/failed", nil)
+	validatorMsgCountCurrentBatch     = metrics.NewRegisteredGauge("arb/validator/msg_count_current_batch", nil)
+	validatorMsgCountValidatedGauge   = metrics.NewRegisteredGauge("arb/validator/msg_count_validated", nil)
 )
 
 type BlockValidator struct {
@@ -287,7 +287,6 @@
 	if err != nil {
 		return false, 0, err
 	}
-<<<<<<< HEAD
 	if batchCount <= gs.Batch {
 		return false, 0, nil
 	}
@@ -296,17 +295,6 @@
 		prevBatchMsgCount, err = tracker.GetBatchMessageCount(gs.Batch - 1)
 		if err != nil {
 			return false, 0, err
-=======
-
-	if !exists || v.config().Dangerous.ResetBlockValidation {
-		// The db contains no validation info; start from the beginning.
-		// TODO: this skips validating the genesis block.
-		atomic.StoreUint64(&v.lastBlockValidated, v.genesisBlockNum)
-		validatorLastBlockValidatedGauge.Update(int64(v.genesisBlockNum))
-		genesisBlock := v.blockchain.GetBlockByNumber(v.genesisBlockNum)
-		if genesisBlock == nil {
-			return fmt.Errorf("blockchain missing genesis block number %v", v.genesisBlockNum)
->>>>>>> 82b4a521
 		}
 	}
 	count := prevBatchMsgCount
@@ -343,23 +331,8 @@
 	if v.chainCaughtUp {
 		return true, nil
 	}
-<<<<<<< HEAD
 	if v.lastValidGS.Batch == 0 {
 		return false, errors.New("lastValid not initialized. cannot validate genesis")
-=======
-
-	atomic.StoreUint64(&v.lastBlockValidated, info.BlockNumber)
-	validatorLastBlockValidatedGauge.Update(int64(info.BlockNumber))
-	v.lastBlockValidatedHash = info.BlockHash
-	v.nextBlockToValidate = v.lastBlockValidated + 1
-	v.globalPosNextSend = info.AfterPosition
-
-	if reorgingToBlock != nil {
-		err = v.reorgToBlockImpl(reorgingToBlock.NumberU64(), reorgingToBlock.Hash(), true)
-		if err != nil {
-			return err
-		}
->>>>>>> 82b4a521
 	}
 	caughtUp, count, err := GlobalStateToMsgCount(v.inboxTracker, v.streamer, v.lastValidGS)
 	if err != nil {
@@ -378,6 +351,7 @@
 	atomicStorePos(&v.createdA, count)
 	atomicStorePos(&v.recordSentA, count)
 	atomicStorePos(&v.validatedA, count)
+	validatorMsgCountValidatedGauge.Update(int64(count))
 	v.chainCaughtUp = true
 	return true, nil
 }
@@ -408,60 +382,6 @@
 	return nil
 }
 
-<<<<<<< HEAD
-=======
-func (v *BlockValidator) newValidationStatus(prevHeader, header *types.Header, msg *arbstate.MessageWithMetadata) (*validationStatus, error) {
-	entry, err := newValidationEntry(prevHeader, header, msg)
-	if err != nil {
-		return nil, err
-	}
-	status := &validationStatus{
-		Status:      uint32(Unprepared),
-		Entry:       entry,
-		ModuleRoots: v.GetModuleRootsToValidate(),
-	}
-	return status, nil
-}
-
-func (v *BlockValidator) NewBlock(block *types.Block, prevHeader *types.Header, msg arbstate.MessageWithMetadata) {
-	v.blockMutex.Lock()
-	defer v.blockMutex.Unlock()
-	blockNum := block.NumberU64()
-	if blockNum < v.lastBlockValidated {
-		return
-	}
-	if v.lastBlockValidatedUnknown {
-		if block.Hash() == v.lastBlockValidatedHash {
-			v.lastBlockValidated = blockNum
-			validatorLastBlockValidatedGauge.Update(int64(blockNum))
-			v.nextBlockToValidate = blockNum + 1
-			v.lastBlockValidatedUnknown = false
-			log.Info("Block building caught up to staker", "blockNr", v.lastBlockValidated, "blockHash", v.lastBlockValidatedHash)
-			// note: this block is already valid
-		}
-		return
-	}
-	if v.nextBlockToValidate+v.config().ForwardBlocks <= blockNum {
-		return
-	}
-	status, err := v.newValidationStatus(prevHeader, block.Header(), &msg)
-	if err != nil {
-		log.Error("failed creating validation status", "err", err)
-		return
-	}
-	// It's fine to separately load and then store as we have the blockMutex acquired
-	_, present := v.validations.Load(blockNum)
-	if present {
-		return
-	}
-	v.validations.Store(blockNum, status)
-	if v.lastValidationEntryBlock < blockNum {
-		v.lastValidationEntryBlock = blockNum
-	}
-	v.triggerSendValidations()
-}
-
->>>>>>> 82b4a521
 //nolint:gosec
 func (v *BlockValidator) writeToFile(validationEntry *validationEntry, moduleRoot common.Hash) error {
 	input, err := validationEntry.ToInput()
@@ -525,7 +445,6 @@
 	if pos > v.validated()+arbutil.MessageIndex(v.config().ForwardBlocks) {
 		return false, nil
 	}
-<<<<<<< HEAD
 	streamerMsgCount, err := v.streamer.GetProcessedMessageCount()
 	if err != nil {
 		return false, err
@@ -549,6 +468,7 @@
 		}
 		v.nextCreateBatch = batch
 		v.nextCreateBatchMsgCount = count
+		validatorMsgCountCurrentBatch.Update(int64(count))
 		v.nextCreateBatchReread = false
 	}
 	endGS := validator.GoGlobalState{
@@ -578,23 +498,6 @@
 	atomicStorePos(&v.createdA, pos+1)
 	return true, nil
 }
-=======
-	entry := validationStatus.Entry
-	defer func() {
-		atomic.AddInt32(&v.atomicValidationsRunning, -1)
-		validatorPendingValidationsGauge.Dec(1)
-		v.triggerSendValidations()
-	}()
-	entry.BatchInfo = append(entry.BatchInfo, validator.BatchInfo{
-		Number: entry.StartPosition.BatchNumber,
-		Data:   seqMsg,
-	})
-	log.Debug(
-		"starting validation for block", "blockNr", entry.BlockNumber,
-		"blockAge", common.PrettyAge(time.Unix(int64(entry.BlockHeader.Time), 0)),
-		"blockDate", time.Unix(int64(entry.BlockHeader.Time), 0))
-	for _, moduleRoot := range validationStatus.ModuleRoots {
->>>>>>> 82b4a521
 
 func (v *BlockValidator) iterativeValidationEntryCreator(ctx context.Context, ignored struct{}) time.Duration {
 	moreWork, err := v.createNextValidationEntry(ctx)
@@ -622,7 +525,6 @@
 		} else {
 			return nil
 		}
-<<<<<<< HEAD
 	}
 	nextPrepared := v.validated() + arbutil.MessageIndex(v.config().PrerecordedBlocks)
 	created := v.created()
@@ -640,34 +542,6 @@
 		} else {
 			nextPromise.Produce(nextPrepared)
 			nonBlockingTriger(v.sendRecordChan)
-=======
-
-		before := time.Now()
-
-		config := v.config()
-		var valError error
-		if config.ArbitratorValidator {
-			valError = execValidation(v.validationSpawner.ExecuteArbitrator, "arbitrator")
-		}
-		if config.JitValidator && valError == nil {
-			valError = execValidation(v.validationSpawner.ExecuteJit, "jit")
-		}
-		if valError != nil {
-			if errors.Is(valError, ErrValidationCanceled) {
-				log.Info("validation cancelled", "info", valError)
-			} else {
-				err := v.writeToFile(
-					entry, moduleRoot, seqMsg,
-				)
-				if err != nil {
-					log.Error("failed to write file", "err", err)
-				}
-				v.possiblyFatal(valError)
-			}
-			validationStatus.setStatus(Failed)
-			validatorFailedValidationsCounter.Inc(1)
-			return
->>>>>>> 82b4a521
 		}
 	})
 	v.nextRecordPrepared = &nextPromise
@@ -701,7 +575,6 @@
 	return true, nil
 }
 
-<<<<<<< HEAD
 func (v *BlockValidator) iterativeValidationEntryRecorder(ctx context.Context, ignored struct{}) time.Duration {
 	moreWork, err := v.sendNextRecordRequest(ctx)
 	if err != nil {
@@ -709,13 +582,6 @@
 	}
 	if moreWork {
 		return 0
-=======
-	validationStatus.setStatus(Valid) // after that - validation entry could be deleted from map
-	validatorValidValidationsCounter.Inc(1)
-	select {
-	case v.checkProgressChan <- struct{}{}:
-	default:
->>>>>>> 82b4a521
 	}
 	return v.config().ValidationPoll
 }
@@ -759,36 +625,10 @@
 		if pos >= v.recordSent() {
 			return nil, nil
 		}
-<<<<<<< HEAD
 		validationStatus, found := v.validations.Load(pos)
-=======
-		v.blockMutex.Lock()
-		if v.lastBlockValidatedUnknown {
-			firstMsgInBatch := arbutil.MessageIndex(0)
-			if v.globalPosNextSend.BatchNumber > 0 {
-				var err error
-				firstMsgInBatch, err = v.inboxTracker.GetBatchMessageCount(v.globalPosNextSend.BatchNumber - 1)
-				if err != nil {
-					v.blockMutex.Unlock()
-					log.Error("validator couldnt read message count", "err", err)
-					return
-				}
-			}
-			v.lastBlockValidated = uint64(arbutil.MessageCountToBlockNumber(firstMsgInBatch+arbutil.MessageIndex(v.globalPosNextSend.PosInBatch), v.genesisBlockNum))
-			validatorLastBlockValidatedGauge.Update(int64(v.lastBlockValidated))
-			v.nextBlockToValidate = v.lastBlockValidated + 1
-			v.lastBlockValidatedUnknown = false
-			log.Info("Inbox caught up to staker", "blockNr", v.lastBlockValidated, "blockHash", v.lastBlockValidatedHash)
-		}
-		v.blockMutex.Unlock()
-		nextMsg := arbutil.BlockNumberToMessageCount(v.nextBlockToValidate, v.genesisBlockNum) - 1
-		// valdationEntries is By blockNumber
-		entry, found := v.validations.Load(v.nextBlockToValidate)
->>>>>>> 82b4a521
 		if !found {
 			return nil, fmt.Errorf("not found entry for pos %d", pos)
 		}
-<<<<<<< HEAD
 		currentStatus := validationStatus.getStatus()
 		if currentStatus == RecordFailed {
 			// retry
@@ -800,72 +640,6 @@
 				log.Warn("Validation entry has wrong start state", "pos", pos, "start", validationStatus.Entry.Start, "expected", v.lastValidGS)
 				validationStatus.Cancel()
 				return &pos, nil
-=======
-		if validationStatus.getStatus() < Prepared {
-			return
-		}
-		startPos, endPos, err := GlobalStatePositionsFor(v.inboxTracker, nextMsg, v.globalPosNextSend.BatchNumber)
-		if err != nil {
-			log.Error("failed calculating position for validation", "err", err, "msg", nextMsg, "batch", v.globalPosNextSend.BatchNumber)
-			return
-		}
-		if startPos != v.globalPosNextSend {
-			log.Error("inconsistent pos mapping", "msg", nextMsg, "expected", v.globalPosNextSend, "found", startPos)
-			return
-		}
-		seqMsg, ok := seqBatchEntry.([]byte)
-		if !ok {
-			batchNum := validationStatus.Entry.StartPosition.BatchNumber
-			log.Error("sequencer message bad format", "blockNr", v.nextBlockToValidate, "msgNum", batchNum)
-			return
-		}
-		msgCountInBatch, err := v.inboxTracker.GetBatchMessageCount(v.globalPosNextSend.BatchNumber)
-		if err != nil {
-			log.Error("failed to get batch message count", "err", err, "batch", v.globalPosNextSend.BatchNumber)
-			return
-		}
-		lastBlockInBatch := arbutil.MessageCountToBlockNumber(msgCountInBatch, v.genesisBlockNum)
-		validatorLastBlockInLastBatchGauge.Update(lastBlockInBatch)
-		validatorPendingValidationsGauge.Inc(1)
-		atomic.AddInt32(&v.atomicValidationsRunning, 1)
-
-		v.LaunchThread(func(ctx context.Context) {
-			validationCtx, cancel := context.WithCancel(ctx)
-			defer cancel()
-			validationStatus.Cancel = cancel
-			err := v.ValidationEntryAddSeqMessage(ctx, validationStatus.Entry, startPos, endPos, seqMsg)
-			if err != nil && validationCtx.Err() == nil {
-				log.Error("error preparing validation", "err", err)
-				return
-			}
-			v.validate(validationCtx, validationStatus, seqMsg)
-		})
-
-		v.nextBlockToValidate++
-		v.globalPosNextSend = endPos
-	}
-}
-
-func (v *BlockValidator) sendRecords(ctx context.Context) {
-	v.reorgMutex.Lock()
-	defer v.reorgMutex.Unlock()
-	nextRecord := v.nextBlockToValidate
-	for atomic.LoadInt32(&v.reorgsPending) == 0 {
-		if nextRecord >= v.nextBlockToValidate+v.config().PrerecordedBlocks {
-			return
-		}
-		entry, found := v.validations.Load(nextRecord)
-		if !found {
-			header := v.blockchain.GetHeaderByNumber(nextRecord)
-			if header == nil {
-				// This block hasn't been created yet.
-				return
-			}
-			prevHeader := v.blockchain.GetHeaderByHash(header.ParentHash)
-			if prevHeader == nil && header.ParentHash != (common.Hash{}) {
-				log.Warn("failed to get prevHeader in block validator", "num", nextRecord-1, "hash", header.ParentHash)
-				return
->>>>>>> 82b4a521
 			}
 			var wasmRoots []common.Hash
 			for _, run := range validationStatus.Runs {
@@ -882,9 +656,11 @@
 					}
 				}
 				if err != nil {
+					validatorFailedValidationsCounter.Inc(1)
 					v.possiblyFatal(err)
 					return &pos, nil // if not fatal - retry
 				}
+				validatorValidValidationsCounter.Inc(1)
 			}
 			v.lastValidGS = validationStatus.Entry.End
 			go v.recorder.MarkValid(pos, v.lastValidGS.BlockHash)
@@ -895,6 +671,7 @@
 			atomicStorePos(&v.validatedA, pos+1)
 			nonBlockingTriger(v.createNodesChan)
 			nonBlockingTriger(v.sendRecordChan)
+			validatorMsgCountValidatedGauge.Update(int64(pos + 1))
 			if v.testingProgressMadeChan != nil {
 				nonBlockingTriger(v.testingProgressMadeChan)
 			}
@@ -918,6 +695,8 @@
 					v.possiblyFatal(fmt.Errorf("%w: error preparing validation", err))
 					return
 				}
+				validatorPendingValidationsGauge.Inc(1)
+				defer validatorPendingValidationsGauge.Dec(1)
 				var runs []validator.ValidationRun
 				for _, moduleRoot := range wasmRoots {
 					for _, spawner := range v.validationSpawners {
@@ -977,65 +756,6 @@
 	return nil
 }
 
-<<<<<<< HEAD
-=======
-func (v *BlockValidator) progressValidated() {
-	v.reorgMutex.Lock()
-	defer v.reorgMutex.Unlock()
-	for atomic.LoadInt32(&v.reorgsPending) == 0 {
-		// Reads from blocksValidated can be non-atomic as all writes hold reorgMutex
-		checkingBlock := v.lastBlockValidated + 1
-		entry, found := v.validations.Load(checkingBlock)
-		if !found {
-			return
-		}
-		validationStatus, ok := entry.(*validationStatus)
-		if !ok || (validationStatus == nil) {
-			log.Error("bad entry trying to advance validated counter")
-			return
-		}
-		if validationStatus.getStatus() < Valid {
-			return
-		}
-		validationEntry := validationStatus.Entry
-		if validationEntry.BlockNumber != checkingBlock {
-			log.Error("bad block number for validation entry", "expected", checkingBlock, "found", validationEntry.BlockNumber)
-			return
-		}
-		// It's safe to read lastBlockValidatedHash without the lastBlockValidatedMutex as we have the reorgMutex
-		if v.lastBlockValidatedHash != validationEntry.PrevBlockHash {
-			log.Error("lastBlockValidatedHash is %v but validationEntry has prevBlockHash %v for block number %v", v.lastBlockValidatedHash, validationEntry.PrevBlockHash, v.lastBlockValidated)
-			return
-		}
-		earliestBatchKept := atomic.LoadUint64(&v.earliestBatchKept)
-		seqMsgNr := validationEntry.StartPosition.BatchNumber
-		if earliestBatchKept < seqMsgNr {
-			for batch := earliestBatchKept; batch < seqMsgNr; batch++ {
-				v.sequencerBatches.Delete(batch)
-			}
-			atomic.StoreUint64(&v.earliestBatchKept, seqMsgNr)
-		}
-
-		v.lastBlockValidatedMutex.Lock()
-		atomic.StoreUint64(&v.lastBlockValidated, checkingBlock)
-		validatorLastBlockValidatedGauge.Update(int64(checkingBlock))
-		v.lastBlockValidatedHash = validationEntry.BlockHash
-		v.lastBlockValidatedMutex.Unlock()
-		v.recentlyValid(validationEntry.BlockHeader)
-
-		v.validations.Delete(checkingBlock)
-		select {
-		case v.progressChan <- checkingBlock:
-		default:
-		}
-		err := v.writeLastValidatedToDb(validationEntry.BlockNumber, validationEntry.BlockHash, validationEntry.EndPosition)
-		if err != nil {
-			log.Error("failed to write validated entry to database", "err", err)
-		}
-	}
-}
-
->>>>>>> 82b4a521
 func (v *BlockValidator) AssumeValid(globalState validator.GoGlobalState) error {
 	if v.Started() {
 		return errors.Errorf("cannot handle AssumeValid while running")
@@ -1049,23 +769,7 @@
 		return nil
 	}
 
-<<<<<<< HEAD
 	v.lastValidGS = globalState
-=======
-	block := v.blockchain.GetBlockByHash(globalState.BlockHash)
-	if block == nil {
-		v.lastBlockValidatedUnknown = true
-	} else {
-		v.lastBlockValidated = block.NumberU64()
-		validatorLastBlockValidatedGauge.Update(int64(v.lastBlockValidated))
-		v.nextBlockToValidate = v.lastBlockValidated + 1
-	}
-	v.lastBlockValidatedHash = globalState.BlockHash
-	v.globalPosNextSend = GlobalStatePosition{
-		BatchNumber: globalState.Batch,
-		PosInBatch:  globalState.PosInBatch,
-	}
->>>>>>> 82b4a521
 	return nil
 }
 
@@ -1107,7 +811,6 @@
 		v.possiblyFatal(err)
 		return err
 	}
-<<<<<<< HEAD
 	for iPos := count; iPos < v.created(); iPos++ {
 		status, found := v.validations.Load(iPos)
 		if found && status != nil && status.Cancel != nil {
@@ -1126,23 +829,9 @@
 	}
 	if v.validatedA > countUint64 {
 		v.validatedA = countUint64
+		validatorMsgCountValidatedGauge.Update(int64(countUint64))
 		v.lastValidGS = v.nextCreateStartGS
 		err := v.writeLastValidatedToDb(v.lastValidGS, []common.Hash{}) // we don't know which wasm roots were validated
-=======
-
-	if v.lastBlockValidated > blockNum {
-		if !hasLastValidatedMutex {
-			v.lastBlockValidatedMutex.Lock()
-		}
-		atomic.StoreUint64(&v.lastBlockValidated, blockNum)
-		validatorLastBlockValidatedGauge.Update(int64(blockNum))
-		v.lastBlockValidatedHash = blockHash
-		if !hasLastValidatedMutex {
-			v.lastBlockValidatedMutex.Unlock()
-		}
-
-		err = v.writeLastValidatedToDb(blockNum, blockHash, v.globalPosNextSend)
->>>>>>> 82b4a521
 		if err != nil {
 			log.Error("failed writing valid state after reorg", "err", err)
 		}
