--- conflicted
+++ resolved
@@ -51,17 +51,12 @@
 }
 
 func NewLocalDiskDAS(ctx context.Context, config LocalDiskDASConfig) (*LocalDiskDAS, error) {
-<<<<<<< HEAD
-	if config.L1NodeURL == "none" {
-		return NewLocalDiskDASWithSeqInboxCaller(ctx, config, nil)
-=======
 	storageService, err := NewStorageServiceFromLocalConfig(ctx, config)
 	if err != nil {
 		return nil, err
 	}
 	if config.L1NodeURL == "none" {
 		return NewLocalDiskDASWithSeqInboxCaller(ctx, config, nil, storageService)
->>>>>>> b05f6f88
 	}
 	l1client, err := ethclient.Dial(config.L1NodeURL)
 	if err != nil {
@@ -72,14 +67,6 @@
 		return nil, err
 	}
 	if seqInboxAddress == nil {
-<<<<<<< HEAD
-		return NewLocalDiskDASWithSeqInboxCaller(ctx, config, nil)
-	}
-	return NewLocalDiskDASWithL1Info(ctx, config, l1client, *seqInboxAddress)
-}
-
-func NewLocalDiskDASWithL1Info(ctx context.Context, config LocalDiskDASConfig, l1client arbutil.L1Interface, seqInboxAddress common.Address) (*LocalDiskDAS, error) {
-=======
 		return NewLocalDiskDASWithSeqInboxCaller(ctx, config, nil, storageService)
 	}
 	return NewLocalDiskDASWithL1Info(ctx, config, l1client, *seqInboxAddress, storageService)
@@ -92,17 +79,10 @@
 	seqInboxAddress common.Address,
 	storageService StorageService,
 ) (*LocalDiskDAS, error) {
->>>>>>> b05f6f88
 	seqInboxCaller, err := bridgegen.NewSequencerInboxCaller(seqInboxAddress, l1client)
 	if err != nil {
 		return nil, err
 	}
-<<<<<<< HEAD
-	return NewLocalDiskDASWithSeqInboxCaller(ctx, config, seqInboxCaller)
-}
-
-func NewLocalDiskDASWithSeqInboxCaller(ctx context.Context, config LocalDiskDASConfig, seqInboxCaller *bridgegen.SequencerInboxCaller) (*LocalDiskDAS, error) {
-=======
 	return NewLocalDiskDASWithSeqInboxCaller(ctx, config, seqInboxCaller, storageService)
 }
 
@@ -112,7 +92,6 @@
 	seqInboxCaller *bridgegen.SequencerInboxCaller,
 	storageService StorageService,
 ) (*LocalDiskDAS, error) {
->>>>>>> b05f6f88
 	var privKey *blsSignatures.PrivateKey
 	var err error
 	if len(config.PrivKey) != 0 {
@@ -163,22 +142,6 @@
 		bpVerifier = NewBatchPosterVerifier(seqInboxCaller)
 	}
 
-	var storageService StorageService
-	if config.StorageType == "" || config.StorageType == "files" {
-		storageService = NewLocalDiskStorageService(config.DataDir)
-	} else if config.StorageType == "db" {
-		storageService, err = NewDBStorageService(ctx, config.DataDir, false)
-		if err != nil {
-			return nil, err
-		}
-		go func() {
-			<-ctx.Done()
-			storageService.Close(context.Background())
-		}()
-	} else {
-		return nil, errors.New("Storage service type not recognized: " + config.StorageType)
-	}
-
 	return &LocalDiskDAS{
 		config:         config,
 		privKey:        privKey,
@@ -250,28 +213,8 @@
 	return c, nil
 }
 
-<<<<<<< HEAD
-func (das *LocalDiskDAS) Retrieve(ctx context.Context, cert *arbstate.DataAvailabilityCertificate) ([]byte, error) {
-	// The cert passed in may have an aggregate signature, so we don't
-	// check the signature against this DAS's public key here.
-	return das.GetByHash(ctx, cert.DataHash[:])
-}
-
-func (das *LocalDiskDAS) GetByHash(ctx context.Context, hash []byte) ([]byte, error) {
-	originalMessage, err := das.storageService.GetByHash(ctx, hash)
-	if err != nil {
-		return nil, err
-	}
-
-	if !bytes.Equal(crypto.Keccak256(originalMessage), hash) {
-		return nil, errors.New("Retrieved message stored hash doesn't match calculated hash.")
-	}
-
-	return originalMessage, nil
-=======
 func (das *LocalDiskDAS) GetByHash(ctx context.Context, hash []byte) ([]byte, error) {
 	return das.storageService.GetByHash(ctx, hash)
->>>>>>> b05f6f88
 }
 
 func (das *LocalDiskDAS) KeysetFromHash(ctx context.Context, ksHash []byte) ([]byte, error) {
