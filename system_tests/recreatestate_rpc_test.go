package arbtest

import (
	"context"
	"errors"
	"math/big"
	"strings"
	"testing"

	"github.com/ethereum/go-ethereum/arbitrum"
	"github.com/ethereum/go-ethereum/common"
	"github.com/ethereum/go-ethereum/core"
	"github.com/ethereum/go-ethereum/core/rawdb"
	"github.com/ethereum/go-ethereum/core/types"
	"github.com/ethereum/go-ethereum/ethclient"
	"github.com/ethereum/go-ethereum/ethdb"
	"github.com/ethereum/go-ethereum/params"
	"github.com/ethereum/go-ethereum/trie"
	"github.com/offchainlabs/nitro/arbnode"
<<<<<<< HEAD
	"github.com/offchainlabs/nitro/execution/gethexec"
=======
	"github.com/offchainlabs/nitro/arbnode/execution"
>>>>>>> 5534bc63
	"github.com/offchainlabs/nitro/util"
)

func prepareNodeWithHistory(t *testing.T, ctx context.Context, nodeConfig *arbnode.Config, txCount uint64) (node *arbnode.Node, executionNode *execution.ExecutionNode, l2client *ethclient.Client, cancel func()) {
	t.Helper()
<<<<<<< HEAD
	nodeConfig := arbnode.ConfigDefaultL1Test()
	execConfig := gethexec.ConfigDefaultTest()
	execConfig.RPC.MaxRecreateStateDepth = maxRecreateStateDepth
	execConfig.Sequencer.MaxBlockSpeed = 0
	execConfig.Sequencer.MaxTxDataSize = 150 // 1 test tx ~= 110
	cacheConfig := &core.CacheConfig{
		// Arbitrum Config Options
		TriesInMemory: 128,
		TrieRetention: 30 * time.Minute,

		// disable caching of states in BlockChain.stateCache
		TrieCleanLimit: 0,
		TrieDirtyLimit: 0,

		TrieDirtyDisabled: true,

		TrieTimeLimit: 5 * time.Minute,
		SnapshotLimit: 256,
		SnapshotWait:  true,
	}
	l2info, node, l2client, _, _, _, _, l1stack := createTestNodeOnL1WithConfigImpl(t, ctx, true, nodeConfig, execConfig, nil, nil, cacheConfig, nil)
=======
	l2info, node, l2client, _, _, _, l1stack := createTestNodeOnL1WithConfig(t, ctx, true, nodeConfig, nil, nil)
>>>>>>> 5534bc63
	cancel = func() {
		defer requireClose(t, l1stack)
		defer node.StopAndWait()
	}
	l2info.GenerateAccount("User2")
	var txs []*types.Transaction
	for i := uint64(0); i < txCount; i++ {
		tx := l2info.PrepareTx("Owner", "User2", l2info.TransferGas, common.Big1, nil)
		txs = append(txs, tx)
		err := l2client.SendTransaction(ctx, tx)
		Require(t, err)
	}
	for _, tx := range txs {
		_, err := EnsureTxSucceeded(ctx, l2client, tx)
		Require(t, err)
	}
<<<<<<< HEAD
	exec := getExecNode(t, node)
	bc = exec.Backend.ArbInterface().BlockChain()
	db = exec.Backend.ChainDb()

	return
=======
	return node, node.Execution, l2client, cancel
>>>>>>> 5534bc63
}

func fillHeaderCache(t *testing.T, bc *core.BlockChain, from, to uint64) {
	t.Helper()
	for i := from; i <= to; i++ {
		header := bc.GetHeaderByNumber(i)
		if header == nil {
			Fatal(t, "internal test error - failed to get header while trying to fill headerCache, header:", i)
		}
	}
}

func fillBlockCache(t *testing.T, bc *core.BlockChain, from, to uint64) {
	t.Helper()
	for i := from; i <= to; i++ {
		block := bc.GetBlockByNumber(i)
		if block == nil {
			Fatal(t, "internal test error - failed to get block while trying to fill blockCache, block:", i)
		}
	}
}

func removeStatesFromDb(t *testing.T, bc *core.BlockChain, db ethdb.Database, from, to uint64) {
	t.Helper()
	for i := from; i <= to; i++ {
		header := bc.GetHeaderByNumber(i)
		if header == nil {
			Fatal(t, "failed to get last block header")
		}
		hash := header.Root
		err := db.Delete(hash.Bytes())
		Require(t, err)
	}
	for i := from; i <= to; i++ {
		header := bc.GetHeaderByNumber(i)
		_, err := bc.StateAt(header.Root)
		if err == nil {
			Fatal(t, "internal test error - failed to remove state from db")
		}
		expectedErr := &trie.MissingNodeError{}
		if !errors.As(err, &expectedErr) {
			Fatal(t, "internal test error - failed to remove state from db, err: ", err)
		}
	}
}

func TestRecreateStateForRPCNoDepthLimit(t *testing.T) {
	ctx, cancel := context.WithCancel(context.Background())
	defer cancel()
	nodeConfig := arbnode.ConfigDefaultL1Test()
	nodeConfig.RPC.MaxRecreateStateDepth = arbitrum.InfiniteMaxRecreateStateDepth
	nodeConfig.Sequencer.MaxBlockSpeed = 0
	nodeConfig.Sequencer.MaxTxDataSize = 150 // 1 test tx ~= 110
	nodeConfig.Caching.Archive = true
	// disable caching of states in BlockChain.stateCache
	nodeConfig.Caching.TrieCleanCache = 0
	nodeConfig.Caching.TrieDirtyCache = 0
	nodeConfig.Caching.MaxNumberOfBlocksToSkipStateSaving = 0
	nodeConfig.Caching.MaxAmountOfGasToSkipStateSaving = 0
	_, execNode, l2client, cancelNode := prepareNodeWithHistory(t, ctx, nodeConfig, 32)
	defer cancelNode()
	bc := execNode.Backend.ArbInterface().BlockChain()
	db := execNode.Backend.ChainDb()

	lastBlock, err := l2client.BlockNumber(ctx)
	Require(t, err)
	middleBlock := lastBlock / 2

	expectedBalance, err := l2client.BalanceAt(ctx, GetTestAddressForAccountName(t, "User2"), new(big.Int).SetUint64(lastBlock))
	Require(t, err)

	removeStatesFromDb(t, bc, db, middleBlock, lastBlock)

	balance, err := l2client.BalanceAt(ctx, GetTestAddressForAccountName(t, "User2"), new(big.Int).SetUint64(lastBlock))
	Require(t, err)
	if balance.Cmp(expectedBalance) != 0 {
		Fatal(t, "unexpected balance result for last block, want: ", expectedBalance, " have: ", balance)
	}

}

func TestRecreateStateForRPCBigEnoughDepthLimit(t *testing.T) {
	ctx, cancel := context.WithCancel(context.Background())
	defer cancel()
	depthGasLimit := int64(256 * util.NormalizeL2GasForL1GasInitial(800_000, params.GWei))
	nodeConfig := arbnode.ConfigDefaultL1Test()
	nodeConfig.RPC.MaxRecreateStateDepth = depthGasLimit
	nodeConfig.Sequencer.MaxBlockSpeed = 0
	nodeConfig.Sequencer.MaxTxDataSize = 150 // 1 test tx ~= 110
	nodeConfig.Caching.Archive = true
	// disable caching of states in BlockChain.stateCache
	nodeConfig.Caching.TrieCleanCache = 0
	nodeConfig.Caching.TrieDirtyCache = 0
	nodeConfig.Caching.MaxNumberOfBlocksToSkipStateSaving = 0
	nodeConfig.Caching.MaxAmountOfGasToSkipStateSaving = 0
	_, execNode, l2client, cancelNode := prepareNodeWithHistory(t, ctx, nodeConfig, 32)
	defer cancelNode()
	bc := execNode.Backend.ArbInterface().BlockChain()
	db := execNode.Backend.ChainDb()

	lastBlock, err := l2client.BlockNumber(ctx)
	Require(t, err)
	middleBlock := lastBlock / 2

	expectedBalance, err := l2client.BalanceAt(ctx, GetTestAddressForAccountName(t, "User2"), new(big.Int).SetUint64(lastBlock))
	Require(t, err)

	removeStatesFromDb(t, bc, db, middleBlock, lastBlock)

	balance, err := l2client.BalanceAt(ctx, GetTestAddressForAccountName(t, "User2"), new(big.Int).SetUint64(lastBlock))
	Require(t, err)
	if balance.Cmp(expectedBalance) != 0 {
		Fatal(t, "unexpected balance result for last block, want: ", expectedBalance, " have: ", balance)
	}

}

func TestRecreateStateForRPCDepthLimitExceeded(t *testing.T) {
	ctx, cancel := context.WithCancel(context.Background())
	defer cancel()
	nodeConfig := arbnode.ConfigDefaultL1Test()
	nodeConfig.RPC.MaxRecreateStateDepth = int64(200)
	nodeConfig.Sequencer.MaxBlockSpeed = 0
	nodeConfig.Sequencer.MaxTxDataSize = 150 // 1 test tx ~= 110
	nodeConfig.Caching.Archive = true
	// disable caching of states in BlockChain.stateCache
	nodeConfig.Caching.TrieCleanCache = 0
	nodeConfig.Caching.TrieDirtyCache = 0
	nodeConfig.Caching.MaxNumberOfBlocksToSkipStateSaving = 0
	nodeConfig.Caching.MaxAmountOfGasToSkipStateSaving = 0
	_, execNode, l2client, cancelNode := prepareNodeWithHistory(t, ctx, nodeConfig, 32)
	defer cancelNode()
	bc := execNode.Backend.ArbInterface().BlockChain()
	db := execNode.Backend.ChainDb()

	lastBlock, err := l2client.BlockNumber(ctx)
	Require(t, err)
	middleBlock := lastBlock / 2

	removeStatesFromDb(t, bc, db, middleBlock, lastBlock)

	_, err = l2client.BalanceAt(ctx, GetTestAddressForAccountName(t, "User2"), new(big.Int).SetUint64(lastBlock))
	if err == nil {
		Fatal(t, "Didn't fail as expected")
	}
	if err.Error() != arbitrum.ErrDepthLimitExceeded.Error() {
		Fatal(t, "Failed with unexpected error:", err)
	}
}

func TestRecreateStateForRPCMissingBlockParent(t *testing.T) {
	// HeaderChain.headerCache size limit is currently core.headerCacheLimit = 512
	var headerCacheLimit uint64 = 512
	ctx, cancel := context.WithCancel(context.Background())
	defer cancel()
	nodeConfig := arbnode.ConfigDefaultL1Test()
	nodeConfig.RPC.MaxRecreateStateDepth = arbitrum.InfiniteMaxRecreateStateDepth
	nodeConfig.Sequencer.MaxBlockSpeed = 0
	nodeConfig.Sequencer.MaxTxDataSize = 150 // 1 test tx ~= 110
	nodeConfig.Caching.Archive = true
	// disable caching of states in BlockChain.stateCache
	nodeConfig.Caching.TrieCleanCache = 0
	nodeConfig.Caching.TrieDirtyCache = 0
	nodeConfig.Caching.MaxNumberOfBlocksToSkipStateSaving = 0
	nodeConfig.Caching.MaxAmountOfGasToSkipStateSaving = 0
	_, execNode, l2client, cancelNode := prepareNodeWithHistory(t, ctx, nodeConfig, headerCacheLimit+5)
	defer cancelNode()
	bc := execNode.Backend.ArbInterface().BlockChain()
	db := execNode.Backend.ChainDb()

	lastBlock, err := l2client.BlockNumber(ctx)
	Require(t, err)
	if lastBlock < headerCacheLimit+4 {
		Fatal(t, "Internal test error - not enough blocks produced during preparation, want:", headerCacheLimit, "have:", lastBlock)
	}

	removeStatesFromDb(t, bc, db, lastBlock-4, lastBlock)

	headerToRemove := lastBlock - 4
	hash := rawdb.ReadCanonicalHash(db, headerToRemove)
	rawdb.DeleteHeader(db, hash, headerToRemove)

	firstBlock := lastBlock - headerCacheLimit - 5
	fillHeaderCache(t, bc, firstBlock, firstBlock+headerCacheLimit)

	for i := lastBlock; i > lastBlock-3; i-- {
		_, err = l2client.BalanceAt(ctx, GetTestAddressForAccountName(t, "User2"), new(big.Int).SetUint64(i))
		if err == nil {
			hash := rawdb.ReadCanonicalHash(db, i)
			Fatal(t, "Didn't fail to get balance at block:", i, " with hash:", hash, ", lastBlock:", lastBlock)
		}
		if !strings.Contains(err.Error(), "chain doesn't contain parent of block") {
			Fatal(t, "Failed with unexpected error: \"", err, "\", at block:", i, "lastBlock:", lastBlock)
		}
	}
}

func TestRecreateStateForRPCBeyondGenesis(t *testing.T) {
	ctx, cancel := context.WithCancel(context.Background())
	defer cancel()

	nodeConfig := arbnode.ConfigDefaultL1Test()
	nodeConfig.RPC.MaxRecreateStateDepth = arbitrum.InfiniteMaxRecreateStateDepth
	nodeConfig.Sequencer.MaxBlockSpeed = 0
	nodeConfig.Sequencer.MaxTxDataSize = 150 // 1 test tx ~= 110
	nodeConfig.Caching.Archive = true
	// disable caching of states in BlockChain.stateCache
	nodeConfig.Caching.TrieCleanCache = 0
	nodeConfig.Caching.TrieDirtyCache = 0
	nodeConfig.Caching.MaxNumberOfBlocksToSkipStateSaving = 0
	nodeConfig.Caching.MaxAmountOfGasToSkipStateSaving = 0
	_, execNode, l2client, cancelNode := prepareNodeWithHistory(t, ctx, nodeConfig, 32)
	defer cancelNode()
	bc := execNode.Backend.ArbInterface().BlockChain()
	db := execNode.Backend.ChainDb()

	lastBlock, err := l2client.BlockNumber(ctx)
	Require(t, err)

	genesis := bc.Config().ArbitrumChainParams.GenesisBlockNum
	removeStatesFromDb(t, bc, db, genesis, lastBlock)

	_, err = l2client.BalanceAt(ctx, GetTestAddressForAccountName(t, "User2"), new(big.Int).SetUint64(lastBlock))
	if err == nil {
		hash := rawdb.ReadCanonicalHash(db, lastBlock)
		Fatal(t, "Didn't fail to get balance at block:", lastBlock, " with hash:", hash, ", lastBlock:", lastBlock)
	}
	if !strings.Contains(err.Error(), "moved beyond genesis") {
		Fatal(t, "Failed with unexpected error: \"", err, "\", at block:", lastBlock, "lastBlock:", lastBlock)
	}
}

func TestRecreateStateForRPCBlockNotFoundWhileRecreating(t *testing.T) {
	// BlockChain.blockCache size limit is currently core.blockCacheLimit = 256
	var blockCacheLimit uint64 = 256
	ctx, cancel := context.WithCancel(context.Background())
	defer cancel()
	nodeConfig := arbnode.ConfigDefaultL1Test()
	nodeConfig.RPC.MaxRecreateStateDepth = arbitrum.InfiniteMaxRecreateStateDepth
	nodeConfig.Sequencer.MaxBlockSpeed = 0
	nodeConfig.Sequencer.MaxTxDataSize = 150 // 1 test tx ~= 110
	nodeConfig.Caching.Archive = true
	// disable caching of states in BlockChain.stateCache
	nodeConfig.Caching.TrieCleanCache = 0
	nodeConfig.Caching.TrieDirtyCache = 0
	nodeConfig.Caching.MaxNumberOfBlocksToSkipStateSaving = 0
	nodeConfig.Caching.MaxAmountOfGasToSkipStateSaving = 0
	_, execNode, l2client, cancelNode := prepareNodeWithHistory(t, ctx, nodeConfig, blockCacheLimit+4)
	defer cancelNode()
	bc := execNode.Backend.ArbInterface().BlockChain()
	db := execNode.Backend.ChainDb()

	lastBlock, err := l2client.BlockNumber(ctx)
	Require(t, err)
	if lastBlock < blockCacheLimit+4 {
		Fatal(t, "Internal test error - not enough blocks produced during preparation, want:", blockCacheLimit, "have:", lastBlock)
	}

	removeStatesFromDb(t, bc, db, lastBlock-4, lastBlock)

	blockBodyToRemove := lastBlock - 1
	hash := rawdb.ReadCanonicalHash(db, blockBodyToRemove)
	rawdb.DeleteBody(db, hash, blockBodyToRemove)

	firstBlock := lastBlock - blockCacheLimit - 4
	fillBlockCache(t, bc, firstBlock, firstBlock+blockCacheLimit)

	_, err = l2client.BalanceAt(ctx, GetTestAddressForAccountName(t, "User2"), new(big.Int).SetUint64(lastBlock))
	if err == nil {
		hash := rawdb.ReadCanonicalHash(db, lastBlock)
		Fatal(t, "Didn't fail to get balance at block:", lastBlock, " with hash:", hash, ", lastBlock:", lastBlock)
	}
	if !strings.Contains(err.Error(), "block not found while recreating") {
		Fatal(t, "Failed with unexpected error: \"", err, "\", at block:", lastBlock, "lastBlock:", lastBlock)
	}
}

func testSkippingSavingStateAndRecreatingAfterRestart(t *testing.T, cacheConfig *execution.CachingConfig, txCount int) {
	maxRecreateStateDepth := int64(30 * 1000 * 1000)
	ctx, cancel := context.WithCancel(context.Background())
	defer cancel()

	ctx1, cancel1 := context.WithCancel(ctx)
	nodeConfig := arbnode.ConfigDefaultL2Test()
	nodeConfig.RPC.MaxRecreateStateDepth = maxRecreateStateDepth
	nodeConfig.Sequencer.MaxBlockSpeed = 0
	nodeConfig.Sequencer.MaxTxDataSize = 150 // 1 test tx ~= 110
	nodeConfig.Caching = *cacheConfig

	skipBlocks := nodeConfig.Caching.MaxNumberOfBlocksToSkipStateSaving
	skipGas := nodeConfig.Caching.MaxAmountOfGasToSkipStateSaving

	feedErrChan := make(chan error, 10)
	AddDefaultValNode(t, ctx1, nodeConfig, true)
	l2info, stack, chainDb, arbDb, blockchain := createL2BlockChain(t, nil, t.TempDir(), params.ArbitrumDevTestChainConfig(), &nodeConfig.Caching)

	node, err := arbnode.CreateNode(ctx1, stack, chainDb, arbDb, NewFetcherFromConfig(nodeConfig), blockchain, nil, nil, nil, nil, nil, feedErrChan)
	Require(t, err)
	err = node.TxStreamer.AddFakeInitMessage()
	Require(t, err)
	Require(t, node.Start(ctx1))
	client := ClientForStack(t, stack)

	StartWatchChanErr(t, ctx, feedErrChan, node)
	dataDir := node.Stack.DataDir()

	l2info.GenerateAccount("User2")
	var txs []*types.Transaction
	for i := 0; i < txCount; i++ {
		tx := l2info.PrepareTx("Owner", "User2", l2info.TransferGas, common.Big1, nil)
		txs = append(txs, tx)
		err := client.SendTransaction(ctx, tx)
		Require(t, err)
		receipt, err := EnsureTxSucceeded(ctx, client, tx)
		Require(t, err)
		if have, want := receipt.BlockNumber.Uint64(), uint64(i)+1; have != want {
			Fatal(t, "internal test error - tx got included in unexpected block number, have:", have, "want:", want)
		}
	}
	genesis := uint64(0)
	lastBlock, err := client.BlockNumber(ctx)
	Require(t, err)
	if want := genesis + uint64(txCount); lastBlock < want {
		Fatal(t, "internal test error - not enough blocks produced during preparation, want:", want, "have:", lastBlock)
	}
	expectedBalance, err := client.BalanceAt(ctx, GetTestAddressForAccountName(t, "User2"), new(big.Int).SetUint64(lastBlock))
	Require(t, err)

	node.StopAndWait()
	cancel1()
	t.Log("stopped first node")

	AddDefaultValNode(t, ctx, nodeConfig, true)
	l2info, stack, chainDb, arbDb, blockchain = createL2BlockChain(t, l2info, dataDir, params.ArbitrumDevTestChainConfig(), &nodeConfig.Caching)
	node, err = arbnode.CreateNode(ctx, stack, chainDb, arbDb, NewFetcherFromConfig(nodeConfig), blockchain, nil, node.DeployInfo, nil, nil, nil, feedErrChan)
	Require(t, err)
	Require(t, node.Start(ctx))
	client = ClientForStack(t, stack)
	defer node.StopAndWait()
	bc := node.Execution.Backend.ArbInterface().BlockChain()
	gas := skipGas
	blocks := skipBlocks
	for i := genesis + 1; i <= genesis+uint64(txCount); i++ {
		block := bc.GetBlockByNumber(i)
		if block == nil {
			Fatal(t, "header not found for block number:", i)
			continue
		}
		gas += block.GasUsed()
		blocks++
		_, err := bc.StateAt(block.Root())
		if (skipBlocks == 0 && skipGas == 0) || (skipBlocks != 0 && blocks > skipBlocks) || (skipGas != 0 && gas > skipGas) {
			if err != nil {
				t.Log("blocks:", blocks, "skipBlocks:", skipBlocks, "gas:", gas, "skipGas:", skipGas)
			}
			Require(t, err, "state not found, root:", block.Root(), "blockNumber:", i, "blockHash", block.Hash(), "err:", err)
			gas = 0
			blocks = 0
		} else {
			if err == nil {
				t.Log("blocks:", blocks, "skipBlocks:", skipBlocks, "gas:", gas, "skipGas:", skipGas)
				Fatal(t, "state shouldn't be available, root:", block.Root(), "blockNumber:", i, "blockHash", block.Hash())
			}
			expectedErr := &trie.MissingNodeError{}
			if !errors.As(err, &expectedErr) {
				Fatal(t, "getting state failed with unexpected error, root:", block.Root(), "blockNumber:", i, "blockHash", block.Hash())
			}
		}
	}
	for i := genesis + 1; i <= genesis+uint64(txCount); i += i % 10 {
		_, err = client.BalanceAt(ctx, GetTestAddressForAccountName(t, "User2"), new(big.Int).SetUint64(i))
		Require(t, err)
	}

	balance, err := client.BalanceAt(ctx, GetTestAddressForAccountName(t, "User2"), new(big.Int).SetUint64(lastBlock))
	Require(t, err)
	if balance.Cmp(expectedBalance) != 0 {
		Fatal(t, "unexpected balance result for last block, want: ", expectedBalance, " have: ", balance)
	}
}

func TestSkippingSavingStateAndRecreatingAfterRestart(t *testing.T) {
	cacheConfig := execution.DefaultCachingConfig
	cacheConfig.Archive = true
	// disable caching of states in BlockChain.stateCache
	cacheConfig.TrieCleanCache = 0
	cacheConfig.TrieDirtyCache = 0
	// test defaults
	testSkippingSavingStateAndRecreatingAfterRestart(t, &cacheConfig, 512)

	cacheConfig.MaxNumberOfBlocksToSkipStateSaving = 127
	cacheConfig.MaxAmountOfGasToSkipStateSaving = 0
	testSkippingSavingStateAndRecreatingAfterRestart(t, &cacheConfig, 512)

	cacheConfig.MaxNumberOfBlocksToSkipStateSaving = 0
	cacheConfig.MaxAmountOfGasToSkipStateSaving = 15 * 1000 * 1000
	testSkippingSavingStateAndRecreatingAfterRestart(t, &cacheConfig, 512)

	cacheConfig.MaxNumberOfBlocksToSkipStateSaving = 127
	cacheConfig.MaxAmountOfGasToSkipStateSaving = 15 * 1000 * 1000
	testSkippingSavingStateAndRecreatingAfterRestart(t, &cacheConfig, 512)

	// one test block ~ 925000 gas
	testBlockGas := uint64(925000)
	skipBlockValues := []uint64{0, 1, 2, 3, 5, 21, 51, 100, 101}
	var skipGasValues []uint64
	for _, i := range skipBlockValues {
		skipGasValues = append(skipGasValues, i*testBlockGas)
	}
	for _, skipGas := range skipGasValues {
		for _, skipBlocks := range skipBlockValues[:len(skipBlockValues)-2] {
			cacheConfig.MaxAmountOfGasToSkipStateSaving = skipGas
			cacheConfig.MaxNumberOfBlocksToSkipStateSaving = uint32(skipBlocks)
			testSkippingSavingStateAndRecreatingAfterRestart(t, &cacheConfig, 100)
		}
	}
}<|MERGE_RESOLUTION|>--- conflicted
+++ resolved
@@ -17,41 +17,13 @@
 	"github.com/ethereum/go-ethereum/params"
 	"github.com/ethereum/go-ethereum/trie"
 	"github.com/offchainlabs/nitro/arbnode"
-<<<<<<< HEAD
 	"github.com/offchainlabs/nitro/execution/gethexec"
-=======
-	"github.com/offchainlabs/nitro/arbnode/execution"
->>>>>>> 5534bc63
 	"github.com/offchainlabs/nitro/util"
 )
 
-func prepareNodeWithHistory(t *testing.T, ctx context.Context, nodeConfig *arbnode.Config, txCount uint64) (node *arbnode.Node, executionNode *execution.ExecutionNode, l2client *ethclient.Client, cancel func()) {
+func prepareNodeWithHistory(t *testing.T, ctx context.Context, execConfig *gethexec.Config, txCount uint64) (node *arbnode.Node, executionNode *gethexec.ExecutionNode, l2client *ethclient.Client, cancel func()) {
 	t.Helper()
-<<<<<<< HEAD
-	nodeConfig := arbnode.ConfigDefaultL1Test()
-	execConfig := gethexec.ConfigDefaultTest()
-	execConfig.RPC.MaxRecreateStateDepth = maxRecreateStateDepth
-	execConfig.Sequencer.MaxBlockSpeed = 0
-	execConfig.Sequencer.MaxTxDataSize = 150 // 1 test tx ~= 110
-	cacheConfig := &core.CacheConfig{
-		// Arbitrum Config Options
-		TriesInMemory: 128,
-		TrieRetention: 30 * time.Minute,
-
-		// disable caching of states in BlockChain.stateCache
-		TrieCleanLimit: 0,
-		TrieDirtyLimit: 0,
-
-		TrieDirtyDisabled: true,
-
-		TrieTimeLimit: 5 * time.Minute,
-		SnapshotLimit: 256,
-		SnapshotWait:  true,
-	}
-	l2info, node, l2client, _, _, _, _, l1stack := createTestNodeOnL1WithConfigImpl(t, ctx, true, nodeConfig, execConfig, nil, nil, cacheConfig, nil)
-=======
-	l2info, node, l2client, _, _, _, l1stack := createTestNodeOnL1WithConfig(t, ctx, true, nodeConfig, nil, nil)
->>>>>>> 5534bc63
+	l2info, node, l2client, _, _, _, l1stack := createTestNodeOnL1WithConfig(t, ctx, true, nil, execConfig, nil, nil)
 	cancel = func() {
 		defer requireClose(t, l1stack)
 		defer node.StopAndWait()
@@ -68,15 +40,9 @@
 		_, err := EnsureTxSucceeded(ctx, l2client, tx)
 		Require(t, err)
 	}
-<<<<<<< HEAD
 	exec := getExecNode(t, node)
-	bc = exec.Backend.ArbInterface().BlockChain()
-	db = exec.Backend.ChainDb()
-
-	return
-=======
-	return node, node.Execution, l2client, cancel
->>>>>>> 5534bc63
+
+	return node, exec, l2client, cancel
 }
 
 func fillHeaderCache(t *testing.T, bc *core.BlockChain, from, to uint64) {
@@ -126,7 +92,7 @@
 func TestRecreateStateForRPCNoDepthLimit(t *testing.T) {
 	ctx, cancel := context.WithCancel(context.Background())
 	defer cancel()
-	nodeConfig := arbnode.ConfigDefaultL1Test()
+	nodeConfig := gethexec.ConfigDefaultTest()
 	nodeConfig.RPC.MaxRecreateStateDepth = arbitrum.InfiniteMaxRecreateStateDepth
 	nodeConfig.Sequencer.MaxBlockSpeed = 0
 	nodeConfig.Sequencer.MaxTxDataSize = 150 // 1 test tx ~= 110
@@ -162,7 +128,7 @@
 	ctx, cancel := context.WithCancel(context.Background())
 	defer cancel()
 	depthGasLimit := int64(256 * util.NormalizeL2GasForL1GasInitial(800_000, params.GWei))
-	nodeConfig := arbnode.ConfigDefaultL1Test()
+	nodeConfig := gethexec.ConfigDefaultTest()
 	nodeConfig.RPC.MaxRecreateStateDepth = depthGasLimit
 	nodeConfig.Sequencer.MaxBlockSpeed = 0
 	nodeConfig.Sequencer.MaxTxDataSize = 150 // 1 test tx ~= 110
@@ -197,7 +163,7 @@
 func TestRecreateStateForRPCDepthLimitExceeded(t *testing.T) {
 	ctx, cancel := context.WithCancel(context.Background())
 	defer cancel()
-	nodeConfig := arbnode.ConfigDefaultL1Test()
+	nodeConfig := gethexec.ConfigDefaultTest()
 	nodeConfig.RPC.MaxRecreateStateDepth = int64(200)
 	nodeConfig.Sequencer.MaxBlockSpeed = 0
 	nodeConfig.Sequencer.MaxTxDataSize = 150 // 1 test tx ~= 110
@@ -232,7 +198,7 @@
 	var headerCacheLimit uint64 = 512
 	ctx, cancel := context.WithCancel(context.Background())
 	defer cancel()
-	nodeConfig := arbnode.ConfigDefaultL1Test()
+	nodeConfig := gethexec.ConfigDefaultTest()
 	nodeConfig.RPC.MaxRecreateStateDepth = arbitrum.InfiniteMaxRecreateStateDepth
 	nodeConfig.Sequencer.MaxBlockSpeed = 0
 	nodeConfig.Sequencer.MaxTxDataSize = 150 // 1 test tx ~= 110
@@ -278,7 +244,7 @@
 	ctx, cancel := context.WithCancel(context.Background())
 	defer cancel()
 
-	nodeConfig := arbnode.ConfigDefaultL1Test()
+	nodeConfig := gethexec.ConfigDefaultTest()
 	nodeConfig.RPC.MaxRecreateStateDepth = arbitrum.InfiniteMaxRecreateStateDepth
 	nodeConfig.Sequencer.MaxBlockSpeed = 0
 	nodeConfig.Sequencer.MaxTxDataSize = 150 // 1 test tx ~= 110
@@ -314,7 +280,7 @@
 	var blockCacheLimit uint64 = 256
 	ctx, cancel := context.WithCancel(context.Background())
 	defer cancel()
-	nodeConfig := arbnode.ConfigDefaultL1Test()
+	nodeConfig := gethexec.ConfigDefaultTest()
 	nodeConfig.RPC.MaxRecreateStateDepth = arbitrum.InfiniteMaxRecreateStateDepth
 	nodeConfig.Sequencer.MaxBlockSpeed = 0
 	nodeConfig.Sequencer.MaxTxDataSize = 150 // 1 test tx ~= 110
@@ -354,26 +320,29 @@
 	}
 }
 
-func testSkippingSavingStateAndRecreatingAfterRestart(t *testing.T, cacheConfig *execution.CachingConfig, txCount int) {
+func testSkippingSavingStateAndRecreatingAfterRestart(t *testing.T, cacheConfig *gethexec.CachingConfig, txCount int) {
 	maxRecreateStateDepth := int64(30 * 1000 * 1000)
 	ctx, cancel := context.WithCancel(context.Background())
 	defer cancel()
 
 	ctx1, cancel1 := context.WithCancel(ctx)
-	nodeConfig := arbnode.ConfigDefaultL2Test()
-	nodeConfig.RPC.MaxRecreateStateDepth = maxRecreateStateDepth
-	nodeConfig.Sequencer.MaxBlockSpeed = 0
-	nodeConfig.Sequencer.MaxTxDataSize = 150 // 1 test tx ~= 110
-	nodeConfig.Caching = *cacheConfig
-
-	skipBlocks := nodeConfig.Caching.MaxNumberOfBlocksToSkipStateSaving
-	skipGas := nodeConfig.Caching.MaxAmountOfGasToSkipStateSaving
+	execConfig := gethexec.ConfigDefaultTest()
+	execConfig.RPC.MaxRecreateStateDepth = maxRecreateStateDepth
+	execConfig.Sequencer.MaxBlockSpeed = 0
+	execConfig.Sequencer.MaxTxDataSize = 150 // 1 test tx ~= 110
+	execConfig.Caching = *cacheConfig
+
+	skipBlocks := execConfig.Caching.MaxNumberOfBlocksToSkipStateSaving
+	skipGas := execConfig.Caching.MaxAmountOfGasToSkipStateSaving
 
 	feedErrChan := make(chan error, 10)
-	AddDefaultValNode(t, ctx1, nodeConfig, true)
-	l2info, stack, chainDb, arbDb, blockchain := createL2BlockChain(t, nil, t.TempDir(), params.ArbitrumDevTestChainConfig(), &nodeConfig.Caching)
-
-	node, err := arbnode.CreateNode(ctx1, stack, chainDb, arbDb, NewFetcherFromConfig(nodeConfig), blockchain, nil, nil, nil, nil, nil, feedErrChan)
+	l2info, stack, chainDb, arbDb, blockchain := createL2BlockChain(t, nil, t.TempDir(), params.ArbitrumDevTestChainConfig(), &execConfig.Caching)
+
+	execConfigFetcher := func() *gethexec.Config { return execConfig }
+	execNode, err := gethexec.CreateExecutionNode(ctx1, stack, chainDb, blockchain, nil, execConfigFetcher)
+	Require(t, err)
+
+	node, err := arbnode.CreateNode(ctx1, stack, execNode, arbDb, NewFetcherFromConfig(arbnode.ConfigDefaultL2Test()), blockchain.Config(), nil, nil, nil, nil, nil, feedErrChan)
 	Require(t, err)
 	err = node.TxStreamer.AddFakeInitMessage()
 	Require(t, err)
@@ -409,14 +378,17 @@
 	cancel1()
 	t.Log("stopped first node")
 
-	AddDefaultValNode(t, ctx, nodeConfig, true)
-	l2info, stack, chainDb, arbDb, blockchain = createL2BlockChain(t, l2info, dataDir, params.ArbitrumDevTestChainConfig(), &nodeConfig.Caching)
-	node, err = arbnode.CreateNode(ctx, stack, chainDb, arbDb, NewFetcherFromConfig(nodeConfig), blockchain, nil, node.DeployInfo, nil, nil, nil, feedErrChan)
+	l2info, stack, chainDb, arbDb, blockchain = createL2BlockChain(t, l2info, dataDir, params.ArbitrumDevTestChainConfig(), &execConfig.Caching)
+
+	execNode, err = gethexec.CreateExecutionNode(ctx1, stack, chainDb, blockchain, nil, execConfigFetcher)
+	Require(t, err)
+
+	node, err = arbnode.CreateNode(ctx, stack, execNode, arbDb, NewFetcherFromConfig(arbnode.ConfigDefaultL2Test()), blockchain.Config(), nil, node.DeployInfo, nil, nil, nil, feedErrChan)
 	Require(t, err)
 	Require(t, node.Start(ctx))
 	client = ClientForStack(t, stack)
 	defer node.StopAndWait()
-	bc := node.Execution.Backend.ArbInterface().BlockChain()
+	bc := execNode.Backend.ArbInterface().BlockChain()
 	gas := skipGas
 	blocks := skipBlocks
 	for i := genesis + 1; i <= genesis+uint64(txCount); i++ {
@@ -459,7 +431,7 @@
 }
 
 func TestSkippingSavingStateAndRecreatingAfterRestart(t *testing.T) {
-	cacheConfig := execution.DefaultCachingConfig
+	cacheConfig := gethexec.DefaultCachingConfig
 	cacheConfig.Archive = true
 	// disable caching of states in BlockChain.stateCache
 	cacheConfig.TrieCleanCache = 0
